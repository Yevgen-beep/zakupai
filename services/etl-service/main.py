--- conflicted
+++ resolved
@@ -1,25 +1,20 @@
-<<<<<<< HEAD
 import io
+import json
 import math
 import os
 import tempfile
+import time
 import uuid
 import zipfile
 from pathlib import Path
-=======
-import json
-import math
-import os
-import time
->>>>>>> 59914cb9
 
 import aiohttp
 import fitz  # PyMuPDF
 import pandas as pd
 import psycopg2
 import psycopg2.extras
-<<<<<<< HEAD
 import pytesseract
+import requests
 import structlog
 from dotenv import load_dotenv
 from etl import ETLService
@@ -30,18 +25,11 @@
 from pydantic import BaseModel, Field, ValidationError
 from sqlalchemy import create_engine
 from sqlalchemy.orm import sessionmaker
-=======
-import requests
-from dotenv import load_dotenv
-from etl import ETLService
-from fastapi import Depends, FastAPI, HTTPException, Query
-from pydantic import BaseModel, Field
 from zakupai_common.audit import AuditLogger
 from zakupai_common.compliance import ComplianceSettings
 from zakupai_common.fastapi.error_middleware import ErrorHandlerMiddleware
 from zakupai_common.fastapi.health import health_router
 from zakupai_common.logging import setup_logging
->>>>>>> 59914cb9
 
 load_dotenv()
 
@@ -83,20 +71,17 @@
     version="1.0.0",
 )
 
-<<<<<<< HEAD
+# Setup logging
+setup_logging("etl-service")
+
 # Add middleware
+app.add_middleware(ErrorHandlerMiddleware)
 app.add_middleware(FileSizeMiddleware)
 
 # Constants
 MAX_FILE_SIZE_MB = 50
 ALLOWED_EXTENSIONS = {".pdf", ".zip"}
 MAX_FILE_SIZE_BYTES = MAX_FILE_SIZE_MB * 1024 * 1024
-=======
-# Setup logging
-setup_logging("etl-service")
-
-# Add middleware
-app.add_middleware(ErrorHandlerMiddleware)
 
 # Include routers
 app.include_router(health_router)
@@ -133,7 +118,6 @@
 
     audit.log_request("etl-service", url, "cache_miss", "fallback_fail")
     return None
->>>>>>> 59914cb9
 
 
 class ETLRequest(BaseModel):
@@ -412,12 +396,12 @@
 
 def check_env_variables():
     """Check if required environment variables are present"""
-    api_token = os.getenv("GOSZAKUP_TOKEN")
+    api_token = os.getenv("API_TOKEN")
     database_url = os.getenv("DATABASE_URL")
 
     if not api_token:
         raise HTTPException(
-            status_code=500, detail="GOSZAKUP_TOKEN environment variable not found"
+            status_code=500, detail="API_TOKEN environment variable not found"
         )
 
     if not database_url:
@@ -426,13 +410,6 @@
         )
 
     return True
-
-
-<<<<<<< HEAD
-@app.get("/health", response_model=HealthResponse)
-async def health_check():
-    """Health check endpoint"""
-    return HealthResponse(status="ok")
 
 
 @app.get("/etl/ocr", response_model=OCRHealthResponse)
@@ -980,8 +957,6 @@
         return None
 
 
-=======
->>>>>>> 59914cb9
 @app.post("/run", response_model=ETLResponse)
 async def run_etl(
     request: ETLRequest = ETLRequest(), _: bool = Depends(check_env_variables)
@@ -1155,7 +1130,6 @@
 
     except psycopg2.Error as e:
         raise HTTPException(status_code=500, detail=f"Database error: {str(e)}") from e
-<<<<<<< HEAD
     except Exception as e:
         raise HTTPException(
             status_code=500, detail=f"Internal server error: {str(e)}"
@@ -1382,12 +1356,6 @@
             errors.append(BatchUploadError(row=row_num, error=error_msg))
 
     return records, errors
-=======
-    except Exception as e:
-        raise HTTPException(
-            status_code=500, detail=f"Internal server error: {str(e)}"
-        ) from e
->>>>>>> 59914cb9
 
 
 @app.get("/")
